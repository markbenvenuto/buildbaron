"""
Routes and views for the flask application.
"""
import json

from datetime import datetime
from flask import request
from flask import render_template, g
from www import app
import os
import sys
import threading

sys.path.append(
    os.path.dirname(os.path.dirname(os.path.dirname(os.path.abspath(os.path.realpath(__file__))))))
print(sys.path)

lib_path = os.path.dirname(
    os.path.dirname(os.path.dirname(os.path.abspath(os.path.realpath(__file__)))))
print(lib_path)

import analyzer.jira_client
import analyzer.analyzer_config


@app.route('/')
@app.route('/home')
def home():
    """Renders the home page."""

    with open(os.path.join(lib_path, "failed_bfs.json"), "rb") as sjh:
        contents = sjh.read().decode('utf-8')
        failed_bfs_root = json.loads(contents)

    query = failed_bfs_root['query']
    date = failed_bfs_root['date']
    failed_bfs = failed_bfs_root['bfs']

    return render_template(
        'index.html',
        title='Home Page',
        year=datetime.now().year,
        failed_bfs=failed_bfs,
        query=query,
        date=date,
        bf_count=len(failed_bfs))


statusKeys = {
    "Blocked": 1,
    "Open": 1,
    "In Progress": 1,
    'Waiting for bug fix': 1,
    'Waiting For User Input': 1,
    'In Code Review': 1,
    "Needs Scope": 1,
    "Requested": 1,
    'Stuck': 1,
    "Closed": 2,
    "Resolved": 2,
    "Completed": 2,
}


def issue_sort(issue):

    k1 = statusKeys[issue.fields.status.name]

    if (k1 == 2):
        if issue.fields.resolution is not None and issue.fields.resolution.name == "Fixed":
            k2 = 0
        else:
            k2 = 1
    else:
        k2 = 3

    return "%d_%d" % (k1, k2)


jira_client_cached = None
jira_client_lock = threading.Lock()


def get_jira_client():
    global jira_client_cached
    global jira_client_lock

    with jira_client_lock:
        if jira_client_cached is None:
            print("Connecting to JIRA.....")
            jira_client_cached = analyzer.jira_client.jira_client(
                analyzer.analyzer_config.jira_server(), analyzer.analyzer_config.jira_user())
        return jira_client_cached


@app.route('/failure')
def failure():
    """Renders the failure page."""
    with open(os.path.join(lib_path, "failed_bfs.json"), "rb") as sjh:
        contents = sjh.read().decode('utf-8')
        failed_bfs_root = json.loads(contents)

    failed_bfs = failed_bfs_root['bfs']

    issue = request.args.get('issue')
    test_name = request.args.get('test_name')

    failed_bf = None

    for bfg in failed_bfs:
        if bfg["bfg_info"]["issue"] == issue:
            failed_bf = bfg

    assert (failed_bf is not None), ("could not find matching test. "
                                     "Looking for issue '{0}' within {1}".format(
                                         issue,
                                         [bf["bfg_info"]["issue"] for bf in failed_bfs]))

<<<<<<< HEAD
    # Query Predicates
    def remove_special_characters(string):
        """Filter special characters out of search terms for Jira."""
=======
    # Predicates
    def remove_special_characters(string):
>>>>>>> eb767996
        new_string = ""
        for c in string:
            if c not in ["]", "}", "[", "{", "(", ")", "\\", '"', "'"]:
                new_string += c
        return new_string

    def flatten(a):
        flattened = []
        for elem in a:
            if type(elem) == list:
                flattened.extend(elem)
            else:
                flattened.append(elem)
        return flattened
<<<<<<< HEAD

    jira_text_terms = [os.path.basename(test_name), failed_bf['bfg_info']['suite']]
    all_faults = (
        failed_bf["faults"] +
        flatten([testinfo["faults"] for testinfo in failed_bf["test_faults"]])
    )
=======
    jira_text_terms = [os.path.basename(test_name), failed_bf['bfg_info']['suite']]
    try:
        all_faults = (
            failed_bf["faults"] +
            flatten([testinfo["faults"] for testinfo in failed_bf["test_faults"]])
        )
    except KeyError:
        all_faults = failed_bf["faults"]
>>>>>>> eb767996

    jira_text_terms.extend(
        [remove_special_characters(fault["context"].splitlines()[0]) for fault in all_faults])
    jc = get_jira_client()
    jira_query = jc.query_duplicates_text(jira_text_terms)
    issues = jc.search_issues(jira_query)

    issues.sort(key=issue_sort)

    is_system_failure = "System Failure" in failed_bf['bfg_info']['summary']

    # Query for the last few issues the user has looked at
    recent_issues_query = ("issuekey in issueHistory()"
                           " and project in (bf, server, evg, build)"
                           " ORDER BY lastViewed DESC")
    recent_issues = jc.search_issues(recent_issues_query)

    recent_issues.sort(key=issue_sort)

    return render_template(
        'failure.html',
        title='Failure Details',
        year=datetime.now().year,
        failed_bf=failed_bf,
        issues=issues,
        jira_query=jira_query,
        recent_issues=recent_issues,
        recent_issues_query=recent_issues_query,
        is_system_failure=is_system_failure)


@app.route('/close_duplicate')
def close_duplicate():
    """Renders the duplicate page."""

    issue = request.args.get('issue')
    duplicate_issue = request.args.get('duplicate_issue')

    jc = get_jira_client()

    jc.close_as_duplicate(issue, duplicate_issue)

    return render_template(
        'duplicate.html',
        title='Ticket Closed',
        year=datetime.now().year,
        issue=issue,
        duplicate_issue=duplicate_issue)


@app.route('/close_goneaway')
def close_goneaway():
    """Renders the gone away page."""

    issue = request.args.get('issue')

    jc = get_jira_client()
    jc.close_as_goneaway(issue)

    return render_template(
        'gone_away.html', title='Ticket Resolved', year=datetime.now().year, issue=issue)


@app.route('/bulk_close_duplicate', methods=['POST'])
def bulk_close_duplicate():
    """Renders the bulk duplicate page."""

    user_errors = []
    ticket_successes = []
    ticket_failures = []
    issues = request.form.getlist('issues')
    duplicated_ticket = request.form.get('duplicated_ticket')

    if not issues:
        user_errors.append("You didn't select any issues to close.")
    elif not duplicated_ticket:
        user_errors.append("You must specify which ticket is the duplicated issue.")
    else:
        jc = get_jira_client()
        for issue in issues:
            try:
                jc.close_as_duplicate(issue, duplicated_ticket)
                ticket_successes.append(issue)
            except analyzer.jira_client.JIRAError as err:
                print(err)
                error_info = {
                    "ticket": issue,
                    "reason": err.text,
                    "url": err.url
                }
                ticket_failures.append(error_info)

    return render_template(
            'bulk_duplicate.html',
            title='Tickets Closed',
            jira_server=analyzer.analyzer_config.jira_server(),
            year=datetime.now().year,
            duplicate_issue=duplicated_ticket,
            ticket_successes=ticket_successes,
            ticket_failures=ticket_failures,
            user_errors=user_errors)


@app.route('/about')
def about():
    """Renders the about page."""
    return render_template(
        'about.html',
        title='About',
        year=datetime.now().year,
        message='Third Party License Notices')<|MERGE_RESOLUTION|>--- conflicted
+++ resolved
@@ -116,14 +116,9 @@
                                          issue,
                                          [bf["bfg_info"]["issue"] for bf in failed_bfs]))
 
-<<<<<<< HEAD
     # Query Predicates
     def remove_special_characters(string):
         """Filter special characters out of search terms for Jira."""
-=======
-    # Predicates
-    def remove_special_characters(string):
->>>>>>> eb767996
         new_string = ""
         for c in string:
             if c not in ["]", "}", "[", "{", "(", ")", "\\", '"', "'"]:
@@ -138,23 +133,12 @@
             else:
                 flattened.append(elem)
         return flattened
-<<<<<<< HEAD
 
     jira_text_terms = [os.path.basename(test_name), failed_bf['bfg_info']['suite']]
     all_faults = (
         failed_bf["faults"] +
         flatten([testinfo["faults"] for testinfo in failed_bf["test_faults"]])
     )
-=======
-    jira_text_terms = [os.path.basename(test_name), failed_bf['bfg_info']['suite']]
-    try:
-        all_faults = (
-            failed_bf["faults"] +
-            flatten([testinfo["faults"] for testinfo in failed_bf["test_faults"]])
-        )
-    except KeyError:
-        all_faults = failed_bf["faults"]
->>>>>>> eb767996
 
     jira_text_terms.extend(
         [remove_special_characters(fault["context"].splitlines()[0]) for fault in all_faults])
