{% extends "layout.html" %}

{% block content %}

<div class="jumbotron">
    <h2>Build Baron Analyzer</h2>
    <p class="lead">Click on "Expand Details" button for more information about each failure. Click on "Failure Details View" to find duplicate bugs for the test failure, and close as duplicate or gone away.</p>
    <p>
        <!-- Useful links and the like -->
        <a href="https://evergreen.mongodb.com" class="btn btn-primary btn-medium">Evergreen</a>
        <a href="https://jira.mongodb.org/secure/RapidBoard.jspa?rapidView=517" class="btn btn-primary btn-medium">Build Baron Queue</a>
        <a href="https://goo.gl/K9zt0b" class="btn btn-primary btn-medium">Build Baron Workflow</a>
        <a href="https://goo.gl/27rslS" class="btn btn-primary btn-medium">Investigating a Build Failure</a>
        <a href="https://goo.gl/jj4hnx" class="btn btn-primary btn-medium">Fantastic Bugs and Where to Find Them</a>
    </p>
</div>

<div>
    <h3>Statistics</h3>
    <h4>Build Failure Count: {{bf_count}}</h4>
    <h4>Date: {{date}}</h4>
    <h4>Query: <text class="code-line">{{query}}</text></h4>
</div>

<!-- Text search /-->
<div id="bfg-text-search-error"></div>
Search summaries: <input type="text" class="full-width-text-input" id="bfg-text-search" size="400"/>
&nbsp;&nbsp;<button type="button" class="btn btn-danger" id="bfg-text-search-btn">Search</button>

<br/><br/>

<script>
  $( "#bfg-text-search-btn" ).click(function() {
      var text = $( "#bfg-text-search" ).val();
      if (!text) {
          $( "#bfg-text-search-error" ).html("Please enter valid text.");
      return;
  }

  var data = {
      "text" : text,
  };

  $.ajax({
      url: "/bfg_text_search",
      data: JSON.stringify(data, null, '\t'),
      contentType: 'application/json;charset=UTF-8',
      type: 'POST',
      success: function(response) {
          $("html").empty();
          $("html").append(response);
      },
      error: function(error) {
          console.log(error);
      }
  });

  });
</script>


<form method="POST" action="/bulk_close_duplicate">
<div class="row">
    <div class=".col-lg-12">
        <table class="table" data-toggle="table">
            <thead>
                <tr>
                    <th data-sortable="false">Select</th>
                    <th data-field="issue" data-sortable="true">Issue</th>
                    <th data-field="id" data-sortable="true">Task/Test Id</th>
                    <th data-field="summary" data-sortable="true">Summary</th>
                </tr>
            </thead>
            <tbody>
                <fieldset>
                {% for failed_bf in failed_bfs %}
                <tr>
<<<<<<< HEAD
                    <td><input type="checkbox" name="issues" value="{{failed_bf["bfg_info"]["issue"]}}"/></td>
                    <td><a href="https://jira.mongodb.org/browse/{{failed_bf["bfg_info"]["issue"]}}">{{failed_bf["bfg_info"]["issue"]}}</a><br />{{failed_bf["bfg_info"]["type"]}}</td>
                    <td>
=======
                    <td>
                      <!-- Bulk close checkbox /-->
                      <input type="checkbox" name="issues" class="bf-bulk-checkbox" value="{{failed_bf["bfg_info"]["issue"]}}"/>
                    </td>

                    <td>
                      <!-- Issue name, and close-as-dup for this ticket only /-->
                      <a href="https://jira.mongodb.org/browse/{{failed_bf["bfg_info"]["issue"]}}">
                        {{failed_bf["bfg_info"]["issue"]}}
                      </a>
                      <br />
                      {{failed_bf["bfg_info"]["type"]}}
                      <br/><br/>

                      <div id="dup-{{failed_bf['bfg_info']['issue']}}">
                      <p>Duplicates: <input type="text" id="close-dup-{{failed_bf['bfg_info']['issue']}}" /></p>
                      <p><button type="button" class="btn btn-danger" id="close-dup-btn-{{failed_bf['bfg_info']['issue']}}">Close</button></p>
                      </div>

                      <script>
                        $( "#close-dup-btn-{{failed_bf['bfg_info']['issue']}}" ).click(function() {
                            var issue = "{{failed_bf['bfg_info']['issue']}}";
                            var duplicate = $( "#close-dup-{{failed_bf['bfg_info']['issue']}}" ).val();

                            var s = "Closing " + issue + " as duplicate of " + duplicate;

                            var data = {
                                "issue" : issue,
                                "duplicate" : duplicate,
                            };

                            $.ajax({
                                url: "/close_duplicate_home_page",
                                data: JSON.stringify(data, null, '\t'),
                                contentType: 'application/json;charset=UTF-8',
                                type: 'POST',
                                success: function(response) {

                                    // if we succeeded, remove button
                                    if (response == "ok") {
                                        $( "#dup-{{failed_bf['bfg_info']['issue']}}" ).html("Closed.");
                                    } else {
                                        $( "#dup-{{failed_bf['bfg_info']['issue']}}" ).prepend(response);
                                    }
                                },
                                error: function(error) {
                                console.log(error);
                                    $( "#dup-{{failed_bf['bfg_info']['issue']}}" ).html(error);
                                }
                            });
                        });
                      </script>

                    </td>

                    <td>{{failed_bf["bfg_info"]["name"]}}
>>>>>>> 74e4db49
                        <div class="container">
                            <button type="button" class="btn btn-info" data-toggle="collapse" data-target="#{{(failed_bf["bfg_info"]["summary"] + failed_bf["bfg_info"]["name"])|hash_name}}">Expand Details</button>
                            <a href="failure?issue={{failed_bf["bfg_info"]["issue"]}}&test_name={{failed_bf["bfg_info"]["name"]}}"><button type="button" class="btn btn-info">Failure Details View</button></a>
                            <div id="{{(failed_bf["bfg_info"]["summary"] + failed_bf["bfg_info"]["name"])|hash_name}}" class="collapse">
                                <a href="{{failed_bf["bfg_info"]["task_url"]}}">Task Page</a> &nbsp;&nbsp;&nbsp;&nbsp;&nbsp;<a href="{{failed_bf["bfg_info"]["log_file_url"]}}">Test or Task Raw Log File</a><br />
                                <a href="{{failed_bf["bfg_info"]["task_log_file_url"]}}">Task Raw Log File</a> &nbsp;&nbsp;&nbsp;&nbsp;&nbsp;<a href="{{failed_bf["bfg_info"]["system_log_url"]}}">Task System Raw Log File</a><br />
                                <b>Extracted Faults:</b><br/>
                                {% for fault_info in failed_bf["faults"] %}
                                  <b>Category: {{fault_info["category"]}}</b><br />
                                  <b>Source: </b>{{fault_info["source"]}}<br />
                                  <b>Log Lines: </b> <a href="{{failed_bf["bfg_info"]["log_file_url"]|tohtml_logurl}}#L{{fault_info["line_number"]}}">Log File Fault</a>
                                  <div class='buildbaron-noformat'>
                                    <table>
                                      {% for line in fault_info["context"].splitlines() %}
                                        <tr>
                                          <td class='buildbaron-code-line-td'>
                                            <pre class='code-line'><span>{{line}}</span></pre>
                                          </td>
                                        </tr>
                                      {% endfor %}
                                    </table>
                                  </div>
                                  <br/>
                                {% endfor %}
                                {% for test_info in failed_bf["test_faults"] %}
                                  <b>Faults from test {{test_info["test"]}}</b><br />
                                  {% for test_fault_info in test_info["faults"] %}
                                      <b>Category: {{test_fault_info["category"]}}</b><br />
                                      <div class='buildbaron-noformat'>
                                        <table>
                                          {% for line in test_fault_info["context"].splitlines() %}
                                            <tr>
                                              <td class='buildbaron-code-line-td'>
                                                <pre class='code-line'><span>{{line}}</span></pre>
                                              </td>
                                            </tr>
                                          {% endfor %}
                                        </table>
                                      </div>
                                    {% endfor %}
                                {% endfor %}
                            </div>
                        </div>
                    </td>
                    <td>{{failed_bf["bfg_info"]["summary"]}}</td>
                </tr>
                {% endfor %}
                </fieldset>
            </tbody>
        </table>
    </div>
    <!--
    <div class="panel panel-default">
        <div class="panel-heading">
            <h3 class="panel-title">Panel title</h3>
        </div>
        <div class="panel-body">
            <pre>
            {{ config|pprint }}
            {{ request|pprint }}
</pre>
        </div>
    </div>
        -->
</div>
<div>
    <h3>Bulk Close Tool</h3>
    <p>
        You can close multiple tickets as a duplicate of a single ticket.
        Please use this tool carefully, and only bulk close tickets for which
        you're certain of the root cause. Check the box next to the tickets to
        close and enter the issue key of the duplicated ticket in the
        textbox.
    </p>
    Select all: <input type="checkbox" id="bulk-close-select-all" />
    <p id="bulk-close-select-all-warning" style="color:red;"></p>

    <script>
      $("#bulk-close-select-all").click(function() {
          if ($(this).prop("checked")) {
              $("#bulk-close-select-all-warning").html("WARNING: about to close all tickets, are you sure?!");
              $(".bf-bulk-checkbox").prop("checked", true);
          } else {
              $("#bulk-close-select-all-warning").html("");
              $(".bf-bulk-checkbox").prop("checked", false);
          }
      });
    </script>

    <p>Duplicated issue key: <input type="text" name="duplicated_ticket" /></p>
    <p><input type="submit" class="btn btn-danger" value="Bulk Close!" /></p>
</div>
</form>

{% endblock %}<|MERGE_RESOLUTION|>--- conflicted
+++ resolved
@@ -75,11 +75,6 @@
                 <fieldset>
                 {% for failed_bf in failed_bfs %}
                 <tr>
-<<<<<<< HEAD
-                    <td><input type="checkbox" name="issues" value="{{failed_bf["bfg_info"]["issue"]}}"/></td>
-                    <td><a href="https://jira.mongodb.org/browse/{{failed_bf["bfg_info"]["issue"]}}">{{failed_bf["bfg_info"]["issue"]}}</a><br />{{failed_bf["bfg_info"]["type"]}}</td>
-                    <td>
-=======
                     <td>
                       <!-- Bulk close checkbox /-->
                       <input type="checkbox" name="issues" class="bf-bulk-checkbox" value="{{failed_bf["bfg_info"]["issue"]}}"/>
@@ -136,7 +131,6 @@
                     </td>
 
                     <td>{{failed_bf["bfg_info"]["name"]}}
->>>>>>> 74e4db49
                         <div class="container">
                             <button type="button" class="btn btn-info" data-toggle="collapse" data-target="#{{(failed_bf["bfg_info"]["summary"] + failed_bf["bfg_info"]["name"])|hash_name}}">Expand Details</button>
                             <a href="failure?issue={{failed_bf["bfg_info"]["issue"]}}&test_name={{failed_bf["bfg_info"]["name"]}}"><button type="button" class="btn btn-info">Failure Details View</button></a>
