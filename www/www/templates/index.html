{% extends "layout.html" %}

{% block content %}

<div class="jumbotron">
    <h2>Build Baron Analyzer</h2>
    <p class="lead">Click on "Expand Details" button for more information about each failure. Click on "Failure Details View" to find duplicate bugs for the test failure, and close as duplicate or gone away.</p>
    <p>
        <!-- Useful links and the like -->
        <a href="https://evergreen.mongodb.com" class="btn btn-primary btn-medium">Evergreen</a>
        <a href="https://jira.mongodb.org/secure/RapidBoard.jspa?rapidView=517" class="btn btn-primary btn-medium">Build Baron Queue</a>
        <a href="https://goo.gl/K9zt0b" class="btn btn-primary btn-medium">Build Baron Workflow</a>
        <a href="https://goo.gl/27rslS" class="btn btn-primary btn-medium">Investigating a Build Failure</a>
        <a href="https://goo.gl/jj4hnx" class="btn btn-primary btn-medium">Fantastic Bugs and Where to Find Them</a>
    </p>
</div>

<div>
    <h3>Statistics</h3>
    <h4>Build Failure Count: {{bf_count}}</h4>
    <h4>Date: {{date}}</h4>
    <h4>Query: <text class="code-line">{{query}}</text></h4>
</div>

<form method="POST" action="/bulk_close_duplicate">
<div class="row">
    <div class=".col-lg-12">
        <table class="table" data-toggle="table">
            <thead>
                <tr>
                    <th data-sortable="false">Select</th>
                    <th data-field="issue" data-sortable="true">Issue</th>
                    <th data-field="id" data-sortable="true">Task/Test Id</th>
                    <th data-field="summary" data-sortable="true">Summary</th>
                </tr>
            </thead>
            <tbody>
                <fieldset>
                {% for failed_bf in failed_bfs %}
                <tr>
<<<<<<< HEAD
                    <td><a href="https://jira.mongodb.org/browse/{{failed_bf["bfg_info"]["issue"]}}">{{failed_bf["bfg_info"]["issue"]}}</a><br />{{failed_bf["bfg_info"]["type"]}}</td>
                    <td>
                        <div class="container">
                            <button type="button" class="btn btn-info" data-toggle="collapse" data-target="#{{(failed_bf["bfg_info"]["summary"] + failed_bf["bfg_info"]["name"])|hash_name}}">Expand Details</button>
                            <a href="failure?issue={{failed_bf["bfg_info"]["issue"]}}&test_name={{failed_bf["bfg_info"]["name"]}}">Failure Details View</a>
=======
                    <td><input type="checkbox" name="issues" value="{{failed_bf["bfg_info"]["issue"]}}"/></td>
                    <td><a href="https://jira.mongodb.org/browse/{{failed_bf["bfg_info"]["issue"]}}">{{failed_bf["bfg_info"]["issue"]}}</a><br />{{failed_bf["bfg_info"]["type"]}}</td>
                    <td>{{failed_bf["bfg_info"]["name"]}}
                        <div class="container">
                            <button type="button" class="btn btn-info" data-toggle="collapse" data-target="#{{(failed_bf["bfg_info"]["summary"] + failed_bf["bfg_info"]["name"])|hash_name}}">Expand Details</button>
                            <a href="failure?issue={{failed_bf["bfg_info"]["issue"]}}&test_name={{failed_bf["bfg_info"]["name"]}}"><button type="button" class="btn btn-info">Failure Details View</button></a>
>>>>>>> eb767996
                            <div id="{{(failed_bf["bfg_info"]["summary"] + failed_bf["bfg_info"]["name"])|hash_name}}" class="collapse">
                                <a href="{{failed_bf["bfg_info"]["task_url"]}}">Task Page</a> &nbsp;&nbsp;&nbsp;&nbsp;&nbsp;<a href="{{failed_bf["bfg_info"]["log_file_url"]}}">Test or Task Raw Log File</a><br />
                                <a href="{{failed_bf["bfg_info"]["task_log_file_url"]}}">Task Raw Log File</a> &nbsp;&nbsp;&nbsp;&nbsp;&nbsp;<a href="{{failed_bf["bfg_info"]["system_log_url"]}}">Task System Raw Log File</a><br />
                                <b>Extracted Faults:</b><br/>
                                {% for fault_info in failed_bf["faults"] %}
                                  <b>Category: {{fault_info["category"]}}</b><br />
                                  <b>Source: </b>{{fault_info["source"]}}<br />
                                  <b>Log Lines: </b> <a href="{{failed_bf["bfg_info"]["log_file_url"]|tohtml_logurl}}#L{{fault_info["line_number"]}}">Log File Fault</a>
                                  <div class='buildbaron-noformat'>
                                    <table>
                                      {% for line in fault_info["context"].splitlines() %}
                                        <tr>
                                          <td class='buildbaron-code-line-td'>
                                            <pre class='code-line'><span>{{line}}</span></pre>
                                          </td>
                                        </tr>
                                      {% endfor %}
                                    </table>
                                  </div>
                                  <br/>
                                {% endfor %}
                                {% for test_info in failed_bf["test_faults"] %}
                                  <b>Faults from test {{test_info["test"]}}</b><br />
                                  {% for test_fault_info in test_info["faults"] %}
                                      <b>Category: {{test_fault_info["category"]}}</b><br />
                                      <div class='buildbaron-noformat'>
                                        <table>
                                          {% for line in test_fault_info["context"].splitlines() %}
                                            <tr>
                                              <td class='buildbaron-code-line-td'>
                                                <pre class='code-line'><span>{{line}}</span></pre>
                                              </td>
                                            </tr>
                                          {% endfor %}
                                        </table>
                                      </div>
                                    {% endfor %}
                                {% endfor %}
                            </div>
                        </div>
                    </td>
                    <td>{{failed_bf["bfg_info"]["summary"]}}</td>
<<<<<<< HEAD
=======
                    <td>{{failed_bf["bfg_info"]["name"]}}</td>
>>>>>>> eb767996
                </tr>
                {% endfor %}
                </fieldset>
            </tbody>
        </table>
    </div>
    <!--
    <div class="panel panel-default">
        <div class="panel-heading">
            <h3 class="panel-title">Panel title</h3>
        </div>
        <div class="panel-body">
            <pre>
            {{ config|pprint }}
            {{ request|pprint }}
</pre>
        </div>
    </div>
        -->
</div>
<div>
    <h3>Bulk Close Tool</h3>
    <p>
        You can close multiple tickets as a duplicate of a single ticket.
        Please use this tool carefully, and only bulk close tickets for which
        you're certain of the root cause. Check the box next to the tickets to
        close and enter the issue key of the duplicated ticket in the
        textbox.
    </p>
    <p>Duplicated issue key: <input type="text" name="duplicated_ticket" /></p>
    <p><input type="submit" class="btn btn-danger" value="Bulk Close!" /></p>
</div>
</form>

{% endblock %}<|MERGE_RESOLUTION|>--- conflicted
+++ resolved
@@ -38,20 +38,12 @@
                 <fieldset>
                 {% for failed_bf in failed_bfs %}
                 <tr>
-<<<<<<< HEAD
+                    <td><input type="checkbox" name="issues" value="{{failed_bf["bfg_info"]["issue"]}}"/></td>
                     <td><a href="https://jira.mongodb.org/browse/{{failed_bf["bfg_info"]["issue"]}}">{{failed_bf["bfg_info"]["issue"]}}</a><br />{{failed_bf["bfg_info"]["type"]}}</td>
                     <td>
                         <div class="container">
                             <button type="button" class="btn btn-info" data-toggle="collapse" data-target="#{{(failed_bf["bfg_info"]["summary"] + failed_bf["bfg_info"]["name"])|hash_name}}">Expand Details</button>
-                            <a href="failure?issue={{failed_bf["bfg_info"]["issue"]}}&test_name={{failed_bf["bfg_info"]["name"]}}">Failure Details View</a>
-=======
-                    <td><input type="checkbox" name="issues" value="{{failed_bf["bfg_info"]["issue"]}}"/></td>
-                    <td><a href="https://jira.mongodb.org/browse/{{failed_bf["bfg_info"]["issue"]}}">{{failed_bf["bfg_info"]["issue"]}}</a><br />{{failed_bf["bfg_info"]["type"]}}</td>
-                    <td>{{failed_bf["bfg_info"]["name"]}}
-                        <div class="container">
-                            <button type="button" class="btn btn-info" data-toggle="collapse" data-target="#{{(failed_bf["bfg_info"]["summary"] + failed_bf["bfg_info"]["name"])|hash_name}}">Expand Details</button>
                             <a href="failure?issue={{failed_bf["bfg_info"]["issue"]}}&test_name={{failed_bf["bfg_info"]["name"]}}"><button type="button" class="btn btn-info">Failure Details View</button></a>
->>>>>>> eb767996
                             <div id="{{(failed_bf["bfg_info"]["summary"] + failed_bf["bfg_info"]["name"])|hash_name}}" class="collapse">
                                 <a href="{{failed_bf["bfg_info"]["task_url"]}}">Task Page</a> &nbsp;&nbsp;&nbsp;&nbsp;&nbsp;<a href="{{failed_bf["bfg_info"]["log_file_url"]}}">Test or Task Raw Log File</a><br />
                                 <a href="{{failed_bf["bfg_info"]["task_log_file_url"]}}">Task Raw Log File</a> &nbsp;&nbsp;&nbsp;&nbsp;&nbsp;<a href="{{failed_bf["bfg_info"]["system_log_url"]}}">Task System Raw Log File</a><br />
@@ -94,10 +86,6 @@
                         </div>
                     </td>
                     <td>{{failed_bf["bfg_info"]["summary"]}}</td>
-<<<<<<< HEAD
-=======
-                    <td>{{failed_bf["bfg_info"]["name"]}}</td>
->>>>>>> eb767996
                 </tr>
                 {% endfor %}
                 </fieldset>
